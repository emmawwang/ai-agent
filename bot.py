--- conflicted
+++ resolved
@@ -265,18 +265,11 @@
     # Ignore messages from self or other bots to prevent infinite loops.
     if message.author.bot:
         return
-<<<<<<< HEAD
     
     # Ignore .clear command as it's meant for another bot
     if message.content.strip() == ".clear":
         return
-        
-=======
-    # Ignore .clear command as it's meant for another bot
-    if message.content.strip() == ".clear":
-        return
-    
->>>>>>> da6aae35
+    
     # Check if the message is a command
     is_command = message.content.startswith(PREFIX)
     
